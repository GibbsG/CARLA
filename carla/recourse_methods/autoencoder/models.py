--- conflicted
+++ resolved
@@ -8,11 +8,7 @@
 from keras.layers import Dense, Input
 from keras.models import Model, Sequential, model_from_json
 
-<<<<<<< HEAD
-from carla.recourse_methods.autoencoder.dataloader import Dataloader
-=======
 from carla.recourse_methods.autoencoder.dataloader import VAEDataset
->>>>>>> 3fec2e74
 from carla.recourse_methods.autoencoder.losses import binary_crossentropy
 from carla.recourse_methods.autoencoder.save_load import get_home
 
@@ -219,23 +215,14 @@
     def decode(self, z):
         return self.mu_dec(z), self.log_var_dec(z)
 
-<<<<<<< HEAD
-    @staticmethod
-    def reparametrization_trick(mu, log_var):
-=======
     def __reparametrization_trick(self, mu, log_var):
->>>>>>> 3fec2e74
         std = torch.exp(0.5 * log_var)
         epsilon = torch.randn_like(std)  # the Gaussian random noise
         return mu + std * epsilon
 
     def forward(self, x):
         mu_z, log_var_z = self.encode(x)
-<<<<<<< HEAD
-        z_rep = self.reparametrization_trick(mu_z, log_var_z)
-=======
         z_rep = self.__reparametrization_trick(mu_z, log_var_z)
->>>>>>> 3fec2e74
         mu_x, log_var_x = self.decode(z_rep)
 
         return mu_x, log_var_x, z_rep, mu_z, log_var_z
@@ -256,11 +243,7 @@
     def fit(
         self, xtrain: np.ndarray, lambda_reg=1e-6, epochs=5, lr=1e-3, batch_size=32
     ):
-<<<<<<< HEAD
-        train_set = Dataloader(xtrain)
-=======
         train_set = VAEDataset(xtrain)
->>>>>>> 3fec2e74
 
         train_loader = torch.utils.data.DataLoader(
             train_set, batch_size=batch_size, shuffle=True
@@ -283,11 +266,7 @@
             train_loss_num = 0
 
             # Train for all the batches
-<<<<<<< HEAD
-            for batch_idx, (data, _) in enumerate(train_loader):
-=======
             for data, _ in train_loader:
->>>>>>> 3fec2e74
 
                 data = data.view(data.shape[0], -1)
 
