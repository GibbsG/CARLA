--- conflicted
+++ resolved
@@ -1,10 +1,6 @@
 # flake8: noqa
 
-<<<<<<< HEAD
-from .dataloader import Dataloader
-=======
 from .dataloader import VAEDataset
->>>>>>> 3fec2e74
 from .models import Autoencoder, VariationalAutoencoder
 from .save_load import get_home
 from .training import train_autoencoder, train_variational_autoencoder