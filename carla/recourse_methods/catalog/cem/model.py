# Copyright (C) 2018, IBM Corp
#                     Chun-Chen Tu <timtu@umich.edu>
#                     PaiShun Ting <paishun@umich.edu>
#                     Pin-Yu Chen <Pin-Yu.Chen@ibm.com>
#
# Modifications copyright (C) 2021, University of Tübingen
#                      Johan van den Heuvel
#                      Sascha Bielawski
#
# Licensed under the Apache License, Version 2.0 (the "License");
# you may not use this file except in compliance with the License.
# You may obtain a copy of the License at
#
#     http://www.apache.org/licenses/LICENSE-2.0
#
# Unless required by applicable law or agreed to in writing, software
# distributed under the License is distributed on an "AS IS" BASIS,
# WITHOUT WARRANTIES OR CONDITIONS OF ANY KIND, either express or implied.
# See the License for the specific language governing permissions and
# limitations under the License.

from typing import Tuple, Union

import numpy as np
import pandas as pd
import tensorflow as tf

from carla.models.api import MLModel
from carla.recourse_methods.autoencoder import Autoencoder, train_autoencoder

from ...api import RecourseMethod
from ...processing import check_counterfactuals
from ...processing.counterfactuals import merge_default_parameters


class CEM(RecourseMethod):
<<<<<<< HEAD
    """
    Implementation of CEM from Dhurandhar et.al. [1]_.
    CEM needs an variational autoencoder to generate counterfactual examples.
    By setting the train_ae key to True in hyperparams, a tensorflow VAE will be trained.

    Parameters
    ----------
    mlmodel : carla.model.MLModel
        Black-Box-Model
    hyperparams : dict
        Dictionary containing hyperparameters. See notes below for its contents.

    Methods
    -------
    get_counterfactuals:
        Generate counterfactual examples for given factuals.
    encode_normalize_order_factuals:
        Uses encoder and scaler from black-box-model to preprocess data as needed.

    Notes
    -----
    - Hyperparams
        Hyperparameter contains important information for the recourse method to initialize.
        Please make sure to pass all values as dict with the following keys.

        * "kappa": float
            Hyperparameter for CEM
        * "init_learning_rate": float
            Learning rate for CEM optimization
        * "binary_search_steps": int
            Hyperparameter for CEM
        * "max_iterations": int
            Number of maximum iterations to find a counterfactual example.
        * "initial_const": int
            Hyperparameter for CEM
        * "beta": float
            Hyperparameter for CEM
        * "gamma": float
            Hyperparameter for CEM
        * "mode": {"PN", "PP"}
            Mode for CEM
        * "num_classes": int.
            Currently only binary classifier are supported
        * "data_name": str
            Identificates the loaded or saved autoencoder model
        * "ae_params:" dict
            Initialisation and training parameter for the autoencoder model

            + "h1": int
                Number of neurons in first hidden layer
            + "h2": int
                Number of neurons in second hidden layer
            + "d": int
                Hyperparameter for autoencoder
            + "train_ae": bool
                If True, an autoencoder will be trained and saved
            + "epochs": int
                Number of training epochs for autoencoder

    .. [1] Amit Dhurandhar, Pin-Yu Chen, Ronny Luss, Chun-Chen Tu, Paishun Ting, Karthikeyan Shanmugam,and Payel Das.
            2018. Explanations based on the Missing: Towards Contrastive Explanations with Pertinent Negatives.
            In Advances in Neural Information Processing Systems344(NeurIPS).
    """

    def __init__(self, sess, catalog_model: MLModel, hyperparams):
        self.sess = sess
        self.hyperparams = hyperparams
        self.catalog_model = catalog_model
=======
    _DEFAULT_HYPERPARAMS = {
        "data_name": None,
        "batch_size": 1,
        "kappa": 0.1,
        "init_learning_rate": 0.01,
        "binary_search_steps": 9,
        "max_iterations": 100,
        "initial_const": 10,
        "beta": 0.9,
        "gamma": 0.0,
        "mode": "PN",
        "num_classes": 2,
        "ae_params": {
            "hidden_layer": None,
            "train_ae": True,
            "epochs": 5,
        },
    }

    def __init__(self, sess, mlmodel: MLModel, hyperparams):
        """
        Initialisation for the Contrastive Explanation Method (CEM).
        Paper: https://arxiv.org/abs/1802.07623
>>>>>>> ad6d72b6

        Restrictions
        ------------
        - Works currently only on Tensorflow models

        Parameters
        ----------
        mlmodel: Black-box-model we want to explore
        hyperparams: Parameter for CEM method, with following possibilites
            {
                "batch_size": int default 1,
                "kappa": float default 0.1 Confidence parameter for the attack loss term,
                "init_learning_rate": float default 1e-2 Initial learning rate of optimizer,
                "binary_search_steps": int default 9 Number of steps when attacking,
                "max_iterations": int default 100 Maximum number of iterations for finding a PN or PP,
                "initial_const": int default 10 Initial value to scale that attack loss term,
                "beta": float default 0.9 Regularization constant for the L1 loss term,
                "gamma": float default 0.0 Regularization constant for the optional auto-encoder loss term,
                "mode": str Find pertinant negatives ('PN') or pertinant positives ('PP'),
                "num_classes": int default 2,
                "data_name": str Name of the dataset (important for loading AE weights),
                "ae_params":
                    {
                        "hidden_layer": List[int] default [20, 10, 7] Sizes of hidden layers,
                        "train_ae": bool default True,
                        "epochs": int default 5 Number of epochs to train for,
                    },
            }
        """
        self.sess = sess  # Tensorflow session
        self._hyperparams = merge_default_parameters(
            hyperparams, self._DEFAULT_HYPERPARAMS
        )

        self._kappa = self._hyperparams["kappa"]
        self._mode = self._hyperparams["mode"]

        batch_size = self._hyperparams["batch_size"]
        num_classes = self._hyperparams["num_classes"]
        beta = self._hyperparams["beta"]
        gamma = self._hyperparams["gamma"]

        super().__init__(mlmodel)
        shape_batch = (batch_size, len(mlmodel.feature_input_order))

<<<<<<< HEAD
        # and here's what we use to assign them
        self.assign_orig_img = tf.placeholder(tf.float32, shape)
        self.assign_adv_img = tf.placeholder(tf.float32, shape)
        self.assign_adv_img_s = tf.placeholder(tf.float32, shape)
        self.assign_target_lab = tf.placeholder(tf.float32, (batch_size, num_classes))
        self.__assign_const = tf.placeholder(tf.float32, [batch_size])
=======
        self._AE = self._load_ae(self._hyperparams, mlmodel)

        self._initialize_tf_variables(batch_size, num_classes, shape_batch)
>>>>>>> ad6d72b6

        """Fast Iterative Soft Thresholding"""
        """--------------------------------"""
        # Commented by us:
        # BEGIN: conditions to compute the ell1 regularization
        # this should be the function S_beta(z) in the paper
        if self._mode not in ["PP", "PN"]:
            raise ValueError("Mode not known, please use either PP or PN")

        zt = tf.divide(self._global_step, self._global_step + tf.cast(3, tf.float32))

        self._assign_adv = self._compute_adv(self._orig, self._adv_s, beta)
        self._assign_adv_s = self._compute_adv_s(
            zt, self._orig, self._adv, self._assign_adv
        )

        self._adv_updater = tf.assign(self._adv, self._assign_adv)
        self._adv_updater_s = tf.assign(self._adv_s, self._assign_adv_s)

        # deviation delta
        delta = self._orig - self._adv
        delta_s = self._orig - self._adv_s

        # distance to the input data
        L1_dist, L2_dist = self._compute_l_norm(delta)
        _, L2_dist_s = self._compute_l_norm(delta_s)

        self._ToEnforceLabel_Score = self._get_label_score(delta, self._adv)
        ToEnforceLabel_Score_s = self._get_label_score(delta_s, self._adv_s)

        # composite distance loss
        self._L2_L1_dist = L2_dist + tf.multiply(L1_dist, beta)

        self._target_lab_score = self._compute_target_lab_score(
            self._target_label, self._ToEnforceLabel_Score
        )
        target_lab_score_s = self._compute_target_lab_score(
            self._target_label, ToEnforceLabel_Score_s
        )

        self._max_nontarget_lab_score = self._compute_non_target_lab_score(
            self._target_label, self._ToEnforceLabel_Score
        )
        max_nontarget_lab_score_s = self._compute_non_target_lab_score(
            self._target_label, ToEnforceLabel_Score_s
        )

        # sum up the losses
        self._Loss_L1Dist = tf.reduce_sum(L1_dist)
        (
            self._Loss_L2Dist,
            self._Loss_Attack,
            self._Loss_AE_Dist,
            Loss_ToOptimize,
        ) = self._compute_losses(
            delta,
            self._adv,
            L2_dist,
            self._max_nontarget_lab_score,
            self._target_lab_score,
            gamma,
        )
        (_, _, _, Loss_ToOptimize_s,) = self._compute_losses(
            delta_s,
            self._adv_s,
            L2_dist_s,
            max_nontarget_lab_score_s,
            target_lab_score_s,
            gamma,
        )
        self._Loss_Overall = Loss_ToOptimize + tf.multiply(beta, self._Loss_L1Dist)

        learning_rate = tf.train.polynomial_decay(
            self._hyperparams["init_learning_rate"],
            self._global_step,
            self._hyperparams["max_iterations"],
            0,
            power=0.5,
        )

        self._train = self._optimization(Loss_ToOptimize_s, self._adv_s, learning_rate)
        start_vars = set(x.name for x in tf.global_variables())
        new_vars = [x for x in tf.global_variables() if x.name not in start_vars]

        # these are the variables to initialize when we run
        self._setup = self._set_setup()

        self._init = tf.variables_initializer(
            var_list=[self._global_step] + [self._adv_s] + [self._adv] + new_vars
        )

    def _optimization(self, Loss_ToOptimize_s, adv_s, learning_rate):
        optimizer = tf.train.GradientDescentOptimizer(learning_rate)
        return optimizer.minimize(
            Loss_ToOptimize_s,
            var_list=[adv_s],
            global_step=self._global_step,
        )

    def _compute_losses(
        self, delta, adv, l2_dist, max_nontarget_lab_score, target_lab_score, gamma
    ):
        Loss_Attack = self._compute_attack_loss(
            max_nontarget_lab_score, target_lab_score, self._mode
        )
        loss_L2Dist = tf.reduce_sum(l2_dist)
        loss_Attack = tf.reduce_sum(self._const * Loss_Attack)
        loss_AE_Dist = self._compute_AE_dist(adv, delta, gamma)
        loss_ToOptimize = loss_Attack + loss_L2Dist + loss_AE_Dist
        return loss_L2Dist, loss_Attack, loss_AE_Dist, loss_ToOptimize

    def _compute_AE_dist(self, adv, delta, gamma):
        delta_input_ae = delta if self._mode == "PP" else adv
        return self._compute_AE_lost(delta_input_ae, gamma)

    def _set_setup(self):
        setup = []
        setup.append(self._orig.assign(self._assign_orig))
        setup.append(self._target_label.assign(self._assign_target_label))
        setup.append(self._const.assign(self._assign_const))
        setup.append(self._adv.assign(self._assign_adv))
        setup.append(self._adv_s.assign(self._assign_adv_s))
        return setup

    def _get_label_score(self, delta, adv):
        enforce_input = delta if self._mode == "PP" else adv
        return self._mlmodel.raw_model(enforce_input)

    def _compute_l_norm(self, delta):
        return tf.reduce_sum(tf.abs(delta), [1]), tf.reduce_sum(tf.square(delta), [1])

    def _load_ae(self, hyperparams, mlmodel):
        ae_params = hyperparams["ae_params"]
        ae = Autoencoder(
            data_name=hyperparams["data_name"],
            layers=[len(mlmodel.feature_input_order)] + ae_params["hidden_layer"],
        )
        if ae_params["train_ae"]:
            return train_autoencoder(
                ae,
                self._mlmodel.data,
                self._mlmodel.scaler,
                self._mlmodel.encoder,
                self._mlmodel.feature_input_order,
                epochs=ae_params["epochs"],
                save=True,
            )
        else:
            try:
                return ae.load(input_shape=len(mlmodel.feature_input_order))
            except FileNotFoundError as exc:
                raise FileNotFoundError(
                    "Loading of Autoencoder failed. {}".format(str(exc))
                )

<<<<<<< HEAD
        # these are the variables to initialize when we run
        self.setup = []
        self.setup.append(self.orig_img.assign(self.assign_orig_img))
        self.setup.append(self.target_lab.assign(self.assign_target_lab))
        self.setup.append(self.const.assign(self.__assign_const))
        self.setup.append(self.adv_img.assign(self.assign_adv_img))
        self.setup.append(self.adv_img_s.assign(self.assign_adv_img_s))

        self.init = tf.variables_initializer(
            var_list=[self.global_step] + [self.adv_img_s] + [self.adv_img] + new_vars
=======
    def _initialize_tf_variables(self, batch_size, num_classes, shape_batch):
        # these are variables to be more efficient in sending data to tf
        self._orig = tf.Variable(np.zeros(shape_batch), dtype=tf.float32)
        self._adv = tf.Variable(np.zeros(shape_batch), dtype=tf.float32)
        self._adv_s = tf.Variable(np.zeros(shape_batch), dtype=tf.float32)
        self._target_label = tf.Variable(
            np.zeros((batch_size, num_classes)), dtype=tf.float32
>>>>>>> ad6d72b6
        )
        self._const = tf.Variable(np.zeros(batch_size), dtype=tf.float32)
        self._global_step = tf.Variable(0.0, trainable=False)
        # and here's what we use to assign them
        self._assign_orig = tf.placeholder(tf.float32, shape_batch)
        self._assign_adv = tf.placeholder(tf.float32, shape_batch)
        self._assign_adv_s = tf.placeholder(tf.float32, shape_batch)
        self._assign_target_label = tf.placeholder(
            tf.float32, (batch_size, num_classes)
        )
        self._assign_const = tf.placeholder(tf.float32, [batch_size])

    def _compute_target_lab_score(
        self, target_label, label_score: tf.Tensor
    ) -> tf.Tensor:
        return tf.reduce_sum(target_label * label_score, 1)

    def _compute_non_target_lab_score(
        self, target_label, label_score: tf.Tensor
    ) -> tf.Tensor:
        return tf.reduce_max(
            (1 - target_label) * label_score - (target_label * 10000),
            1,
        )

    def _compute_AE_lost(self, delta: tf.Tensor, gamma) -> tf.Tensor:
        return gamma * tf.square(tf.norm(self._AE(delta) - delta))

    def _compute_attack_loss(
        self, nontarget_label_score: tf.Tensor, target_label_score: tf.Tensor, mode: str
    ) -> tf.Tensor:
        sign = 1 if mode == "PP" else -1
        return tf.maximum(
            0.0,
            (sign * nontarget_label_score) - (sign * target_label_score) + self._kappa,
        )

    def _compute_with_mode(self, assign_adv_s, orig) -> tf.Tensor:
        # x^CF.s := assigned adv s
        # cond greater      -- x^CF.s - x^F > 0
        # cond less equal   -- x^CF.s - x^F =< 0
        cond_greater, cond_less_equal, _ = self._get_conditions(assign_adv_s, orig)
        if self._mode == "PP":
            assign_adv_s = tf.multiply(cond_less_equal, assign_adv_s) + tf.multiply(
                cond_greater, orig
            )
        elif self._mode == "PN":
            assign_adv_s = tf.multiply(cond_greater, assign_adv_s) + tf.multiply(
                cond_less_equal, orig
            )
        return assign_adv_s

    def _compute_adv_s(self, zt, orig, adv, assign_adv) -> tf.Tensor:
        assign_adv_s = assign_adv + tf.multiply(zt, assign_adv - adv)
        return self._compute_with_mode(assign_adv_s, orig)

    def _compute_adv(self, orig, adv_s, beta: float) -> tf.Tensor:
        cond_greater, cond_less_equal, cond_less = self._get_conditions(
            adv_s, orig, beta
        )
        # lower -- min(x^CF - beta, 0.5)
        # upper -- max(x^CF + beta, -0.5)
        upper = tf.minimum(tf.subtract(adv_s, beta), tf.cast(0.5, tf.float32))
        lower = tf.maximum(tf.add(adv_s, beta), tf.cast(-0.5, tf.float32))
        assign_adv = (
            tf.multiply(cond_greater, upper)
            + tf.multiply(cond_less_equal, orig)
            + tf.multiply(cond_less, lower)
        )

        return self._compute_with_mode(assign_adv, orig)

    def _get_conditions(
        self, adv: Union[tf.Tensor, tf.Variable], orig, beta: float = 0.0
    ) -> Tuple[tf.Tensor, tf.Tensor, tf.Tensor]:
        # (adv - orig) > beta
        cond_greater = tf.cast(
            tf.greater(tf.subtract(adv, orig), beta),
            tf.float32,
        )
        # (_adv - orig) <= beta
        cond_less_equal = tf.cast(
            tf.less_equal(tf.abs(tf.subtract(adv, orig)), beta),
            tf.float32,
        )
        # (_adv - orig) < beta
        cond_less = tf.cast(
            tf.less(tf.subtract(adv, orig), tf.negative(beta)),
            tf.float32,
        )
        return cond_greater, cond_less_equal, cond_less

<<<<<<< HEAD
    def __attack(self, X: np.ndarray, Y: np.ndarray) -> np.ndarray:
=======
    def _attack(self, X: np.ndarray, Y: np.ndarray) -> np.ndarray:
>>>>>>> ad6d72b6
        def compare(x, y) -> bool:
            """
            Compare predictions with target labels and return whether PP or PN conditions hold.

            Parameters
            ----------
            x
                Predicted class probabilities or labels
            y
                Target or predicted labels

            Returns
            -------
            Bool whether PP or PN conditions hold.
            """
            if not isinstance(x, (float, int, np.int64)):
                x = np.copy(x)
                if self._mode == "PP":
                    x[y] -= self._kappa  # type:ignore
                elif self._mode == "PN":
                    x[y] += self._kappa  # type:ignore
                x = np.argmax(x)  # type:ignore
            if self._mode == "PP":
                return x == y
            else:
                return x != y

        batch_size = self._hyperparams["batch_size"]

        # set the lower and upper bounds accordingly
        Const_LB = np.zeros(batch_size)
        CONST = np.ones(batch_size) * self._hyperparams["initial_const"]
        Const_UB = np.ones(batch_size) * 1e10

        # the best l2, score, and image attack
        overall_best_dist = [1e10] * batch_size
        overall_best_attack = np.array([np.zeros(X[0].shape)] * batch_size)

        for _ in range(self._hyperparams["binary_search_steps"]):
            # completely reset adam's internal state.
            self.sess.run(self._init)
            input_batch = X[:batch_size]
            label_batch = Y[:batch_size]

            current_step_best_dist = [1e10] * batch_size
            current_step_best_score = [-1] * batch_size

            # set the variables so that we don't have to send them over again
            self.sess.run(
                self._setup,
                {
<<<<<<< HEAD
                    self.assign_orig_img: img_batch,
                    self.assign_target_lab: label_batch,
                    self.__assign_const: CONST,
                    self.assign_adv_img: img_batch,
                    self.assign_adv_img_s: img_batch,
=======
                    self._assign_orig: input_batch,
                    self._assign_target_label: label_batch,
                    self._assign_const: CONST,
                    self._assign_adv: input_batch,
                    self._assign_adv_s: input_batch,
>>>>>>> ad6d72b6
                },
            )

            for i in range(self._hyperparams["max_iterations"]):
                # perform the attack
                self.sess.run([self._train])
                self.sess.run([self._adv_updater, self._adv_updater_s])

                Loss_Overall, Loss_L2_L1_dist, OutputScore, adv = self.sess.run(
                    [
                        self._Loss_Overall,
                        self._L2_L1_dist,
                        self._ToEnforceLabel_Score,
                        self._adv,
                    ]
                )

                for batch_idx, (the_dist, the_score, the_adv) in enumerate(
                    zip(Loss_L2_L1_dist, OutputScore, adv)
                ):
                    if the_dist < current_step_best_dist[batch_idx] and compare(
                        the_score, np.argmax(label_batch[batch_idx])
                    ):
                        current_step_best_dist[batch_idx] = the_dist
                        current_step_best_score[batch_idx] = np.argmax(the_score)
                    if the_dist < overall_best_dist[batch_idx] and compare(
                        the_score, np.argmax(label_batch[batch_idx])
                    ):
                        overall_best_dist[batch_idx] = the_dist
                        overall_best_attack[batch_idx] = the_adv

            # adjust the constant as needed
            for batch_idx in range(batch_size):
                if (
                    compare(
                        current_step_best_score[batch_idx],
                        np.argmax(label_batch[batch_idx]),
                    )
                    and current_step_best_score[batch_idx] != -1
                ):
                    # success, divide const by two
                    Const_UB[batch_idx] = min(Const_UB[batch_idx], CONST[batch_idx])
                    if Const_UB[batch_idx] < 1e9:
                        CONST[batch_idx] = (
                            Const_LB[batch_idx] + Const_UB[batch_idx]
                        ) / 2
                else:
                    # failure, either multiply by 10 if no solution found yet
                    #          or do binary search with the known upper bound
                    Const_LB[batch_idx] = max(Const_LB[batch_idx], CONST[batch_idx])
                    if Const_UB[batch_idx] < 1e9:
                        CONST[batch_idx] = (
                            Const_LB[batch_idx] + Const_UB[batch_idx]
                        ) / 2
                    else:
                        CONST[batch_idx] *= 10

        # return the best solution found
        overall_best_attack = np.array(overall_best_attack[0])
        overall_best_attack = overall_best_attack.reshape(
            (1,) + overall_best_attack.shape
        )
        return overall_best_attack

<<<<<<< HEAD
    def __counterfactual_search(
        self, instance: np.ndarray
    ) -> Tuple[np.ndarray, np.ndarray]:

        orig_prob, orig_class, orig_prob_str = self.__model_prediction(
            self.catalog_model.raw_model, np.expand_dims(instance, axis=0)
        )

        target_label = orig_class
        orig_sample, target = self.__generate_data(instance, target_label)

        # start the search
        counterfactual = self.__attack(orig_sample, target)

        adv_prob, adv_class, adv_prob_str = self.__model_prediction(
            self.catalog_model.raw_model, counterfactual
        )
        delta_prob, delta_class, delta_prob_str = self.__model_prediction(
            self.catalog_model.raw_model, orig_sample - counterfactual
        )

        INFO = "[kappa:{}, Orig class:{}, Adv class:{}, Delta class: {}, Orig prob:{}, Adv prob:{}, Delta prob:{}".format(
            self.kappa,
            orig_class,
            adv_class,
            delta_class,
            orig_prob_str,
            adv_prob_str,
            delta_prob_str,
        )
        print(INFO)

        if np.argmax(
            self.catalog_model.raw_model.predict(instance.reshape(1, -1))
        ) != np.argmax(
            self.catalog_model.raw_model.predict(counterfactual.reshape(1, -1))
        ):
            counterfactual = counterfactual
        else:
            counterfactual = counterfactual
            counterfactual[:] = np.nan

        return instance, counterfactual.reshape(-1)

    def get_counterfactuals(self, factuals: pd.DataFrame) -> pd.DataFrame:
        # drop targets
        instances = factuals.copy()
        instances = instances.reset_index(drop=True)

        # normalize and one-hot-encoding
        instances = self.encode_normalize_order_factuals(instances)

        counterfactuals = []

        for i, row in instances.iterrows():
            _, counterfactual = self.__counterfactual_search(instances.values[i, :])
            counterfactuals.append(counterfactual)

        counterfactuals_df = check_counterfactuals(self._mlmodel, counterfactuals)

        return counterfactuals_df

    @staticmethod
    def __generate_data(
        instance: np.ndarray, target_label: int
    ) -> Tuple[np.ndarray, np.ndarray]:
        inputs = []
        target_vec = []

        inputs.append(instance)
        target_vec.append(
            np.eye(2)[target_label]
        )  # 2: since we only look at binary classification

        inputs = np.array(inputs)
        target_vec = np.array(target_vec)

        return inputs, target_vec

    @staticmethod
    def __model_prediction(model, inputs: np.ndarray) -> Tuple[np.ndarray, int, str]:
        prob = model.predict(inputs)
        predicted_class = np.argmax(prob)
        prob_str = np.array2string(prob).replace("\n", "")
        return prob, predicted_class, prob_str
=======
    def _counterfactual_search(self, instance: np.ndarray) -> np.ndarray:
        def model_prediction(model, inputs: np.ndarray) -> Tuple[np.ndarray, int, str]:
            prob = model.predict(inputs)
            predicted_class = np.argmax(prob)
            prob_str = np.array2string(prob).replace("\n", "")
            return prob, predicted_class, prob_str

        def generate_data(instance, target_label) -> Tuple[np.ndarray, np.ndarray]:
            inputs, target_vec = [], []
            inputs.append(instance)
            # 2: since we only look at binary classification
            target_vec.append(np.eye(2)[target_label])
            inputs = np.array(inputs)
            target_vec = np.array(target_vec)
            return inputs, target_vec

        orig_prob, orig_class, orig_prob_str = model_prediction(
            self._mlmodel.raw_model, np.expand_dims(instance, axis=0)
        )
        orig_sample, target = generate_data(instance, target_label=orig_class)
        # start the search
        counterfactual = self._attack(orig_sample, target)
        return counterfactual.reshape(-1)

    def get_counterfactuals(self, factuals: pd.DataFrame) -> pd.DataFrame:
        """
        Compute a certain number of counterfactuals per factual example.


        Parameters
        ----------
        factuals : pd.DataFrame
            DataFrame containing all samples for which we want to generate counterfactual examples.
            All instances should belong to the same class.

        Returns
        -------

        """
        # normalize and one-hot-encoding
        df_enc_norm_fact = self.encode_normalize_order_factuals(factuals)
        df_enc_norm_fact = df_enc_norm_fact.reset_index(drop=True)

        # find counterfactuals
        df_cfs = df_enc_norm_fact.apply(
            lambda x: self._counterfactual_search(x), axis=1, raw=True
        )
        df_cfs = check_counterfactuals(self._mlmodel, df_cfs)
        return df_cfs
>>>>>>> ad6d72b6
<|MERGE_RESOLUTION|>--- conflicted
+++ resolved
@@ -34,7 +34,6 @@
 
 
 class CEM(RecourseMethod):
-<<<<<<< HEAD
     """
     Implementation of CEM from Dhurandhar et.al. [1]_.
     CEM needs an variational autoencoder to generate counterfactual examples.
@@ -83,12 +82,8 @@
         * "ae_params:" dict
             Initialisation and training parameter for the autoencoder model
 
-            + "h1": int
-                Number of neurons in first hidden layer
-            + "h2": int
-                Number of neurons in second hidden layer
-            + "d": int
-                Hyperparameter for autoencoder
+            + "hidden_layer": list
+                Number of neurons and layer of autoencoder.
             + "train_ae": bool
                 If True, an autoencoder will be trained and saved
             + "epochs": int
@@ -99,11 +94,6 @@
             In Advances in Neural Information Processing Systems344(NeurIPS).
     """
 
-    def __init__(self, sess, catalog_model: MLModel, hyperparams):
-        self.sess = sess
-        self.hyperparams = hyperparams
-        self.catalog_model = catalog_model
-=======
     _DEFAULT_HYPERPARAMS = {
         "data_name": None,
         "batch_size": 1,
@@ -124,39 +114,6 @@
     }
 
     def __init__(self, sess, mlmodel: MLModel, hyperparams):
-        """
-        Initialisation for the Contrastive Explanation Method (CEM).
-        Paper: https://arxiv.org/abs/1802.07623
->>>>>>> ad6d72b6
-
-        Restrictions
-        ------------
-        - Works currently only on Tensorflow models
-
-        Parameters
-        ----------
-        mlmodel: Black-box-model we want to explore
-        hyperparams: Parameter for CEM method, with following possibilites
-            {
-                "batch_size": int default 1,
-                "kappa": float default 0.1 Confidence parameter for the attack loss term,
-                "init_learning_rate": float default 1e-2 Initial learning rate of optimizer,
-                "binary_search_steps": int default 9 Number of steps when attacking,
-                "max_iterations": int default 100 Maximum number of iterations for finding a PN or PP,
-                "initial_const": int default 10 Initial value to scale that attack loss term,
-                "beta": float default 0.9 Regularization constant for the L1 loss term,
-                "gamma": float default 0.0 Regularization constant for the optional auto-encoder loss term,
-                "mode": str Find pertinant negatives ('PN') or pertinant positives ('PP'),
-                "num_classes": int default 2,
-                "data_name": str Name of the dataset (important for loading AE weights),
-                "ae_params":
-                    {
-                        "hidden_layer": List[int] default [20, 10, 7] Sizes of hidden layers,
-                        "train_ae": bool default True,
-                        "epochs": int default 5 Number of epochs to train for,
-                    },
-            }
-        """
         self.sess = sess  # Tensorflow session
         self._hyperparams = merge_default_parameters(
             hyperparams, self._DEFAULT_HYPERPARAMS
@@ -173,18 +130,9 @@
         super().__init__(mlmodel)
         shape_batch = (batch_size, len(mlmodel.feature_input_order))
 
-<<<<<<< HEAD
-        # and here's what we use to assign them
-        self.assign_orig_img = tf.placeholder(tf.float32, shape)
-        self.assign_adv_img = tf.placeholder(tf.float32, shape)
-        self.assign_adv_img_s = tf.placeholder(tf.float32, shape)
-        self.assign_target_lab = tf.placeholder(tf.float32, (batch_size, num_classes))
-        self.__assign_const = tf.placeholder(tf.float32, [batch_size])
-=======
         self._AE = self._load_ae(self._hyperparams, mlmodel)
 
         self._initialize_tf_variables(batch_size, num_classes, shape_batch)
->>>>>>> ad6d72b6
 
         """Fast Iterative Soft Thresholding"""
         """--------------------------------"""
@@ -340,18 +288,6 @@
                     "Loading of Autoencoder failed. {}".format(str(exc))
                 )
 
-<<<<<<< HEAD
-        # these are the variables to initialize when we run
-        self.setup = []
-        self.setup.append(self.orig_img.assign(self.assign_orig_img))
-        self.setup.append(self.target_lab.assign(self.assign_target_lab))
-        self.setup.append(self.const.assign(self.__assign_const))
-        self.setup.append(self.adv_img.assign(self.assign_adv_img))
-        self.setup.append(self.adv_img_s.assign(self.assign_adv_img_s))
-
-        self.init = tf.variables_initializer(
-            var_list=[self.global_step] + [self.adv_img_s] + [self.adv_img] + new_vars
-=======
     def _initialize_tf_variables(self, batch_size, num_classes, shape_batch):
         # these are variables to be more efficient in sending data to tf
         self._orig = tf.Variable(np.zeros(shape_batch), dtype=tf.float32)
@@ -359,7 +295,6 @@
         self._adv_s = tf.Variable(np.zeros(shape_batch), dtype=tf.float32)
         self._target_label = tf.Variable(
             np.zeros((batch_size, num_classes)), dtype=tf.float32
->>>>>>> ad6d72b6
         )
         self._const = tf.Variable(np.zeros(batch_size), dtype=tf.float32)
         self._global_step = tf.Variable(0.0, trainable=False)
@@ -452,11 +387,7 @@
         )
         return cond_greater, cond_less_equal, cond_less
 
-<<<<<<< HEAD
-    def __attack(self, X: np.ndarray, Y: np.ndarray) -> np.ndarray:
-=======
     def _attack(self, X: np.ndarray, Y: np.ndarray) -> np.ndarray:
->>>>>>> ad6d72b6
         def compare(x, y) -> bool:
             """
             Compare predictions with target labels and return whether PP or PN conditions hold.
@@ -508,19 +439,11 @@
             self.sess.run(
                 self._setup,
                 {
-<<<<<<< HEAD
-                    self.assign_orig_img: img_batch,
-                    self.assign_target_lab: label_batch,
-                    self.__assign_const: CONST,
-                    self.assign_adv_img: img_batch,
-                    self.assign_adv_img_s: img_batch,
-=======
                     self._assign_orig: input_batch,
                     self._assign_target_label: label_batch,
                     self._assign_const: CONST,
                     self._assign_adv: input_batch,
                     self._assign_adv_s: input_batch,
->>>>>>> ad6d72b6
                 },
             )
 
@@ -585,93 +508,6 @@
         )
         return overall_best_attack
 
-<<<<<<< HEAD
-    def __counterfactual_search(
-        self, instance: np.ndarray
-    ) -> Tuple[np.ndarray, np.ndarray]:
-
-        orig_prob, orig_class, orig_prob_str = self.__model_prediction(
-            self.catalog_model.raw_model, np.expand_dims(instance, axis=0)
-        )
-
-        target_label = orig_class
-        orig_sample, target = self.__generate_data(instance, target_label)
-
-        # start the search
-        counterfactual = self.__attack(orig_sample, target)
-
-        adv_prob, adv_class, adv_prob_str = self.__model_prediction(
-            self.catalog_model.raw_model, counterfactual
-        )
-        delta_prob, delta_class, delta_prob_str = self.__model_prediction(
-            self.catalog_model.raw_model, orig_sample - counterfactual
-        )
-
-        INFO = "[kappa:{}, Orig class:{}, Adv class:{}, Delta class: {}, Orig prob:{}, Adv prob:{}, Delta prob:{}".format(
-            self.kappa,
-            orig_class,
-            adv_class,
-            delta_class,
-            orig_prob_str,
-            adv_prob_str,
-            delta_prob_str,
-        )
-        print(INFO)
-
-        if np.argmax(
-            self.catalog_model.raw_model.predict(instance.reshape(1, -1))
-        ) != np.argmax(
-            self.catalog_model.raw_model.predict(counterfactual.reshape(1, -1))
-        ):
-            counterfactual = counterfactual
-        else:
-            counterfactual = counterfactual
-            counterfactual[:] = np.nan
-
-        return instance, counterfactual.reshape(-1)
-
-    def get_counterfactuals(self, factuals: pd.DataFrame) -> pd.DataFrame:
-        # drop targets
-        instances = factuals.copy()
-        instances = instances.reset_index(drop=True)
-
-        # normalize and one-hot-encoding
-        instances = self.encode_normalize_order_factuals(instances)
-
-        counterfactuals = []
-
-        for i, row in instances.iterrows():
-            _, counterfactual = self.__counterfactual_search(instances.values[i, :])
-            counterfactuals.append(counterfactual)
-
-        counterfactuals_df = check_counterfactuals(self._mlmodel, counterfactuals)
-
-        return counterfactuals_df
-
-    @staticmethod
-    def __generate_data(
-        instance: np.ndarray, target_label: int
-    ) -> Tuple[np.ndarray, np.ndarray]:
-        inputs = []
-        target_vec = []
-
-        inputs.append(instance)
-        target_vec.append(
-            np.eye(2)[target_label]
-        )  # 2: since we only look at binary classification
-
-        inputs = np.array(inputs)
-        target_vec = np.array(target_vec)
-
-        return inputs, target_vec
-
-    @staticmethod
-    def __model_prediction(model, inputs: np.ndarray) -> Tuple[np.ndarray, int, str]:
-        prob = model.predict(inputs)
-        predicted_class = np.argmax(prob)
-        prob_str = np.array2string(prob).replace("\n", "")
-        return prob, predicted_class, prob_str
-=======
     def _counterfactual_search(self, instance: np.ndarray) -> np.ndarray:
         def model_prediction(model, inputs: np.ndarray) -> Tuple[np.ndarray, int, str]:
             prob = model.predict(inputs)
@@ -720,5 +556,4 @@
             lambda x: self._counterfactual_search(x), axis=1, raw=True
         )
         df_cfs = check_counterfactuals(self._mlmodel, df_cfs)
-        return df_cfs
->>>>>>> ad6d72b6
+        return df_cfs