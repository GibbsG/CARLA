from typing import Dict, Optional, Tuple

import numpy as np
import pandas as pd
import recourse as rs
from lime.lime_tabular import LimeTabularExplainer

from carla.recourse_methods.processing import encode_feature_names

from ...api import RecourseMethod
from ...processing.counterfactuals import merge_default_parameters


class ActionableRecourse(RecourseMethod):
<<<<<<< HEAD
    """
    Implementation of Actionable Recourse from Ustun et.al. [1]_

    Parameters
    ----------
    data : carla.data.Data
        Dataset
    mlmodel : carla.model.MLModel
        Black-Box-Model
    hyperparams : dict
        Dictionary containing hyperparameters. See Notes below to see its content.
    coeffs : np.ndArray, optional
        Coefficients. Will be approximated by LIME if None
    intercepts: np.ndArray, optional
        Intercepts. Will be approximated by LIME if None

    Methods
    -------
    get_counterfactuals:
        Generate counterfactual examples for given factuals.
    encode_normalize_order_factuals:
        Uses encoder and scaler from black-box-model to preprocess data as needed.

    Notes
    -----
    - Hyperparams
        Hyperparameter contains important information for the recourse method to initialize.
        Please make sure to pass all values as dict with the following keys.

        * "fs_size": int, default: 100
            size of generated flipset
    - Restrictions
        *   Actionable Recourse (AR) supports only binary categorical features.
            See implementation at https://github.com/ustunb/actionable-recourse/blob/master/examples/ex_01_quickstart.ipynb
        *   AR is only defined on linear models. To make it work for arbitrary non-linear networks
            we need to find Actionab coefficients for every instance, for example with lime.
    - Warning
        *   AR does not always find a counterfactual example. The probability of finding one raises for a high size
            of flip set.

    .. [1] Berk Ustun, Alexander Spangher, and Y. Liu. 2019. Actionable Recourse in Linear Classification.
        InProceedings of the Conference on Fairness, Accountability, and Transparency (FAT*)
    """
=======
    _DEFAULT_HYPERPARAMS = {
        "fs_size": 100,
        "discretize": False,
        "sample": True,
    }
>>>>>>> ad6d72b6

    def __init__(
        self,
        mlmodel,
        hyperparams: Dict,
        coeffs: Optional[np.ndarray] = None,
        intercepts: Optional[np.ndarray] = None,
    ) -> None:
<<<<<<< HEAD
=======
        """
        Initializing Actionable Recourse

        Restrictions
        ------------
        -   Actionable Recourse (AR) supports only binary categorical features.
            See implementation at https://github.com/ustunb/actionable-recourse/blob/master/examples/ex_01_quickstart.ipynb
        -   AR is only defined on linear models. To make it work for arbitrary non-linear networks
            we need to find coefficients for every instance, for example with lime.

        Warning
        -------
        - AR does not always find a counterfactual example. The probability of finding one raises for a high size
          of flip set.

        Parameters
        ----------
        data : carla.data.Data()
            Dataset
        mlmodel : carla.model.MLModel()
            ML model
        hyperparams : dict
            Dictionary containing hyperparameters.
            {
                "fs_size": int (size of generated flipset, default 100),
                "discretize": bool, default: False (LIME parameter),
                "sample": bool, default: True (LIME parameter)
            }
        coeffs : np.ndArray
            Coefficients
        intercepts: np.ndArray
            Intercepts
        """
>>>>>>> ad6d72b6
        super().__init__(mlmodel)
        self._data = mlmodel.data

        # normalize and encode data
        self._norm_enc_data = self.encode_normalize_order_factuals(
            self._data.raw, with_target=True
        )

        # Get hyperparameter
        checked_hyperparams = merge_default_parameters(
            hyperparams, self._DEFAULT_HYPERPARAMS
        )
        self._fs_size = checked_hyperparams["fs_size"]
        self._discretize_continuous = checked_hyperparams["discretize"]
        self._sample_around_instance = checked_hyperparams["sample"]

        # Build ActionSet
        self.action_set = rs.ActionSet(
            X=self._norm_enc_data[self._mlmodel.feature_input_order]
        )

        # transform immutable feature names into encoded feature names of self._data.encoded_normalized
        self._immutables = encode_feature_names(
            self._mlmodel.data.immutables, self._mlmodel.feature_input_order
        )

        for feature in self._immutables:
            self._action_set[feature].mutable = False
            self._action_set[feature].actionable = False

        self._coeffs, self._intercepts = coeffs, intercepts

    @property
    def action_set(self):
        """
        Contains dictionary with possible actions for every input feature.

        Returns
        -------
        dict
        """
        return self._action_set

    @action_set.setter
    def action_set(self, act_set):
        self._action_set = act_set

    def __get_lime_coefficients(
        self, factuals: pd.DataFrame
    ) -> Tuple[np.ndarray, np.ndarray]:
        """
        Actionable Recourse is only defined on linear models. To make it work for arbitrary non-linear networks
        we need to find the lime coefficients for every instance.

        Parameters
        ----------
        factuals : pd.DataFrame
            Instances we want to get lime coefficients

        Returns
        -------
        coeffs : np.ndArray
        intercepts : np.ndArray

        """
        coeffs = np.zeros(factuals.shape)
        intercepts = []
        lime_data = self._norm_enc_data[self._mlmodel.feature_input_order]
        lime_label = self._norm_enc_data[self._data.target]

        lime_exp = LimeTabularExplainer(
            training_data=lime_data.values,
            training_labels=lime_label,
            feature_names=self._mlmodel.feature_input_order,
            discretize_continuous=self._discretize_continuous,
            sample_around_instance=self._sample_around_instance,
            categorical_names=[
                cat
                for cat in self._mlmodel.feature_input_order
                if cat not in self._data.continous
            ]
            # self._data.encoded_normalized's categorical features contain feature name and value, separated by '_'
            # while self._data.categoricals do not contain those additional values.
        )

        for index, row in factuals.iterrows():
            factual = row.values
            explanations = lime_exp.explain_instance(
                factual,
                self._mlmodel.predict_proba,
                num_features=len(self._mlmodel.feature_input_order),
            )
            intercepts.append(explanations.intercept[1])

            for tpl in explanations.local_exp[1]:
                coeffs[index][tpl[0]] = tpl[1]

        return coeffs, np.array(intercepts)

    def get_counterfactuals(self, factuals: pd.DataFrame) -> pd.DataFrame:
        cfs = []
        coeffs = self._coeffs
        intercepts = self._intercepts
        action_set = self.action_set

        # to keep matching indexes for iterrows and coeffs
        factuals = factuals.reset_index()
        factuals_enc_norm = self.encode_normalize_order_factuals(factuals)

        # Check if we need lime to build coefficients
        if (coeffs is None) and (intercepts is None):
            print("Start generating LIME coefficients")
            coeffs, intercepts = self.__get_lime_coefficients(factuals_enc_norm)
            print("Finished generating LIME coefficients")
        else:
            # Local explanations via LIME generate coeffs and intercepts per instance, while global explanations
            # via input parameter need to be set into correct shape [num_of_instances, num_of_features]
            coeffs = np.vstack([self._coeffs] * factuals.shape[0])
            intercepts = np.vstack([self._intercepts] * factuals.shape[0]).squeeze(
                axis=1
            )

        # generate counterfactuals
        for index, row in factuals_enc_norm.iterrows():
            # asserts are essential for mypy typechecking
            assert coeffs is not None
            assert intercepts is not None
            factual_enc_norm = row.values
            coeff = coeffs[index]
            intercept = intercepts[index]

            # Default counterfactual value if no action flips the prediction
            target_shape = factual_enc_norm.shape[0]
            empty = np.empty(target_shape)
            empty[:] = np.nan
            counterfactual = empty

            # Align action set to coefficients
            action_set.set_alignment(coefficients=coeff)

            # Build AR flipset
            fs = rs.Flipset(
                x=factual_enc_norm,
                action_set=action_set,
                coefficients=coeff,
                intercept=intercept,
            )
            try:
                fs_pop = fs.populate(total_items=self._fs_size)
            except (ValueError, KeyError):
                print(
                    "Actionable Recours is not able to produce a counterfactual explanation for instance {}".format(
                        index
                    )
                )
                print(row.values)
                cfs.append(counterfactual)
                continue

            # Get actions to flip predictions
            actions = fs_pop.actions

            for action in actions:
                candidate_cf = (factual_enc_norm + action).reshape(
                    (1, -1)
                )  # Reshape to keep two-dim. input
                # Check if candidate counterfactual really flipps the prediction of ML model
                pred_cf = np.argmax(self._mlmodel.predict_proba(candidate_cf))
                pred_f = np.argmax(
                    self._mlmodel.predict_proba(factual_enc_norm.reshape((1, -1)))
                )
                if pred_cf != pred_f:
                    counterfactual = candidate_cf.squeeze()
                    break

            cfs.append(counterfactual)

        # Convert output into correct format
        cfs = np.array(cfs)
        df_cfs = pd.DataFrame(cfs, columns=self._mlmodel.feature_input_order)
        df_cfs[self._mlmodel.data.target] = np.argmax(
            self._mlmodel.predict_proba(cfs), axis=1
        )

        return df_cfs<|MERGE_RESOLUTION|>--- conflicted
+++ resolved
@@ -12,7 +12,6 @@
 
 
 class ActionableRecourse(RecourseMethod):
-<<<<<<< HEAD
     """
     Implementation of Actionable Recourse from Ustun et.al. [1]_
 
@@ -43,7 +42,11 @@
         Please make sure to pass all values as dict with the following keys.
 
         * "fs_size": int, default: 100
-            size of generated flipset
+            Size of generated flipset.
+        * "discretize": bool, default: False
+            Parameter for LIME sampling.
+        * "sample": boo, default: True
+            Lime sampling around instance.
     - Restrictions
         *   Actionable Recourse (AR) supports only binary categorical features.
             See implementation at https://github.com/ustunb/actionable-recourse/blob/master/examples/ex_01_quickstart.ipynb
@@ -56,13 +59,12 @@
     .. [1] Berk Ustun, Alexander Spangher, and Y. Liu. 2019. Actionable Recourse in Linear Classification.
         InProceedings of the Conference on Fairness, Accountability, and Transparency (FAT*)
     """
-=======
+
     _DEFAULT_HYPERPARAMS = {
         "fs_size": 100,
         "discretize": False,
         "sample": True,
     }
->>>>>>> ad6d72b6
 
     def __init__(
         self,
@@ -71,42 +73,6 @@
         coeffs: Optional[np.ndarray] = None,
         intercepts: Optional[np.ndarray] = None,
     ) -> None:
-<<<<<<< HEAD
-=======
-        """
-        Initializing Actionable Recourse
-
-        Restrictions
-        ------------
-        -   Actionable Recourse (AR) supports only binary categorical features.
-            See implementation at https://github.com/ustunb/actionable-recourse/blob/master/examples/ex_01_quickstart.ipynb
-        -   AR is only defined on linear models. To make it work for arbitrary non-linear networks
-            we need to find coefficients for every instance, for example with lime.
-
-        Warning
-        -------
-        - AR does not always find a counterfactual example. The probability of finding one raises for a high size
-          of flip set.
-
-        Parameters
-        ----------
-        data : carla.data.Data()
-            Dataset
-        mlmodel : carla.model.MLModel()
-            ML model
-        hyperparams : dict
-            Dictionary containing hyperparameters.
-            {
-                "fs_size": int (size of generated flipset, default 100),
-                "discretize": bool, default: False (LIME parameter),
-                "sample": bool, default: True (LIME parameter)
-            }
-        coeffs : np.ndArray
-            Coefficients
-        intercepts: np.ndArray
-            Intercepts
-        """
->>>>>>> ad6d72b6
         super().__init__(mlmodel)
         self._data = mlmodel.data
 
@@ -154,7 +120,7 @@
     def action_set(self, act_set):
         self._action_set = act_set
 
-    def __get_lime_coefficients(
+    def _get_lime_coefficients(
         self, factuals: pd.DataFrame
     ) -> Tuple[np.ndarray, np.ndarray]:
         """
@@ -219,7 +185,7 @@
         # Check if we need lime to build coefficients
         if (coeffs is None) and (intercepts is None):
             print("Start generating LIME coefficients")
-            coeffs, intercepts = self.__get_lime_coefficients(factuals_enc_norm)
+            coeffs, intercepts = self._get_lime_coefficients(factuals_enc_norm)
             print("Finished generating LIME coefficients")
         else:
             # Local explanations via LIME generate coeffs and intercepts per instance, while global explanations
