--- conflicted
+++ resolved
@@ -9,7 +9,6 @@
 
 
 class Wachter(RecourseMethod):
-<<<<<<< HEAD
     """
     Implementation of Wachter from Wachter et.al. [1]_.
 
@@ -26,24 +25,6 @@
         Generate counterfactual examples for given factuals.
     encode_normalize_order_factuals:
         Uses encoder and scaler from black-box-model to preprocess data as needed.
-=======
-    _DEFAULT_HYPERPARAMS = {
-        "feature_cost": "_optional_",
-        "lr": 0.01,
-        "lambda_": 0.01,
-        "n_iter": 1000,
-        "t_max_min": 0.5,
-        "norm": 1,
-        "clamp": True,
-        "loss_type": "MSE",
-        "y_target": [0, 1],
-        "binary_cat_features": True,
-    }
-
-    def __init__(self, mlmodel, hyperparams):
-        """
-        Initialisation of the Wachter recourse method.
->>>>>>> ad6d72b6
 
     Notes
     -----
@@ -76,45 +57,24 @@
             the Black Box: Automated Decisions and the GDPR. Cybersecurity(2017).
     """
 
+    _DEFAULT_HYPERPARAMS = {
+        "feature_cost": "_optional_",
+        "lr": 0.01,
+        "lambda_": 0.01,
+        "n_iter": 1000,
+        "t_max_min": 0.5,
+        "norm": 1,
+        "clamp": True,
+        "loss_type": "MSE",
+        "y_target": [0, 1],
+        "binary_cat_features": True,
+    }
+
     def __init__(self, mlmodel, hyperparams):
         super().__init__(mlmodel)
 
-<<<<<<< HEAD
-        self._feature_costs = (
-            None
-            if "feature_cost" not in hyperparams.keys()
-            else hyperparams["feature_cost"]
-        )
-        self._lr = 0.01 if "lr" not in hyperparams.keys() else hyperparams["lr"]
-        self.lambda_param = (
-            0.01
-            if "lambda_param" not in hyperparams.keys()
-            else hyperparams["lambda_param"]
-        )
-        self._n_iter = (
-            1000 if "n_iter" not in hyperparams.keys() else hyperparams["n_iter"]
-        )
-        self._t_max_min = (
-            0.5 if "t_max_min" not in hyperparams.keys() else hyperparams["t_max_min"]
-        )
-        self._norm = 2 if "norm" not in hyperparams.keys() else hyperparams["norm"]
-        self._clamp = (
-            True if "clamp" not in hyperparams.keys() else hyperparams["clamp"]
-        )
-        self._loss_type = (
-            "MSE" if "loss_type" not in hyperparams.keys() else hyperparams["loss_type"]
-        )
-        self._y_target = (
-            [0, 1] if "y_target" not in hyperparams.keys() else hyperparams["y_target"]
-        )
-        self._binary_cat_features = (
-            True
-            if "binary_cat_features" not in hyperparams.keys()
-            else hyperparams["binary_cat_features"]
-=======
         checked_hyperparams = merge_default_parameters(
             hyperparams, self._DEFAULT_HYPERPARAMS
->>>>>>> ad6d72b6
         )
         self._feature_costs = checked_hyperparams["feature_cost"]
         self._lr = checked_hyperparams["lr"]
@@ -147,7 +107,7 @@
                 binary_cat_features=self._binary_cat_features,
                 feature_costs=self._feature_costs,
                 lr=self._lr,
-                lambda_param=self.lambda_param,
+                lambda_param=self._lambda,
                 n_iter=self._n_iter,
                 t_max_min=self._t_max_min,
                 norm=self._norm,
